"""Helper for WebRTC support."""

from __future__ import annotations

import asyncio
from collections.abc import Awaitable, Callable, Iterable
<<<<<<< HEAD
from dataclasses import asdict, dataclass, field
from functools import cache, partial
import logging
=======
>>>>>>> 929ba70e
from typing import TYPE_CHECKING, Any, Protocol

import voluptuous as vol

from homeassistant.components import websocket_api
from homeassistant.core import HomeAssistant, callback
from homeassistant.exceptions import HomeAssistantError
from homeassistant.helpers import config_validation as cv
from homeassistant.util.hass_dict import HassKey
<<<<<<< HEAD
from homeassistant.util.ulid import ulid
=======
from homeassistant.util.webrtc import RTCIceServer
>>>>>>> 929ba70e

from .const import DATA_COMPONENT, DOMAIN, StreamType
from .helper import get_camera_from_entity_id

if TYPE_CHECKING:
    from . import Camera

_LOGGER = logging.getLogger(__name__)


DATA_WEBRTC_PROVIDERS: HassKey[set[CameraWebRTCProvider]] = HassKey(
    "camera_webrtc_providers"
)
DATA_WEBRTC_LEGACY_PROVIDERS: HassKey[set[CameraWebRTCLegacyProvider]] = HassKey(
    "camera_webrtc_legacy_providers"
)
DATA_ICE_SERVERS: HassKey[list[Callable[[], Iterable[RTCIceServer]]]] = HassKey(
    "camera_webrtc_ice_servers"
)


<<<<<<< HEAD
@dataclass
class RTCIceServer:
    """RTC Ice Server.

    See https://www.w3.org/TR/webrtc/#rtciceserver-dictionary
    """

    urls: list[str] | str
    username: str | None = None
    credential: str | None = None

    def to_frontend_dict(self) -> dict[str, Any]:
        """Return a dict that can be used by the frontend."""

        data = {
            "urls": self.urls,
        }
        if self.username is not None:
            data["username"] = self.username
        if self.credential is not None:
            data["credential"] = self.credential
        return data


@dataclass
class RTCConfiguration:
    """RTC Configuration.

    See https://www.w3.org/TR/webrtc/#rtcconfiguration-dictionary
    """

    ice_servers: list[RTCIceServer] = field(default_factory=list)

    def to_frontend_dict(self) -> dict[str, Any]:
        """Return a dict that can be used by the frontend."""
        data = {}
        if self.ice_servers:
            data["iceServers"] = [
                server.to_frontend_dict() for server in self.ice_servers
            ]

        return data


@dataclass(kw_only=True)
class WebRTCClientConfiguration:
    """WebRTC configuration for the client.

    Not part of the spec, but required to configure client.
    """

    configuration: RTCConfiguration = field(default_factory=RTCConfiguration)
    data_channel: str | None = None
    get_candidates_upfront: bool = False

    def to_frontend_dict(self) -> dict[str, Any]:
        """Return a dict that can be used by the frontend."""
        data: dict[str, Any] = {
            "configuration": self.configuration.to_frontend_dict(),
            "getCandidatesUpfront": self.get_candidates_upfront,
        }
        if self.data_channel is not None:
            data["dataChannel"] = self.data_channel
        return data


_WEBRTC = "WebRTC"


@dataclass(frozen=True)
class WebRTCMessage:
    """Base class for WebRTC messages."""

    @classmethod
    @cache
    def _get_type(cls) -> str:
        _, _, name = cls.__name__.partition(_WEBRTC)
        return name.lower()

    def as_dict(self) -> dict[str, Any]:
        """Return a dict representation of the message."""
        data = asdict(self)
        data["type"] = self._get_type()
        return data


@dataclass(frozen=True)
class WebRTCSession(WebRTCMessage):
    """WebRTC session."""

    session_id: str


@dataclass(frozen=True)
class WebRTCAnswer(WebRTCMessage):
    """WebRTC answer."""

    answer: str


@dataclass(frozen=True)
class WebRTCCandidate(WebRTCMessage):
    """WebRTC candidate."""

    candidate: str


@dataclass(frozen=True)
class WebRTCError(WebRTCMessage):
    """WebRTC error."""

    code: str
    message: str


type WebRTCSendMessage = Callable[[WebRTCMessage], None]


=======
>>>>>>> 929ba70e
class CameraWebRTCProvider(Protocol):
    """WebRTC provider."""

    @callback
    def async_is_supported(self, stream_source: str) -> bool:
        """Determine if the provider supports the stream source."""

    async def async_handle_async_webrtc_offer(
        self,
        camera: Camera,
        offer_sdp: str,
        session_id: str,
        send_message: WebRTCSendMessage,
    ) -> None:
        """Handle the WebRTC offer and return the answer via the provided callback."""

    async def async_on_webrtc_candidate(self, session_id: str, candidate: str) -> None:
        """Handle the WebRTC candidate."""

    @callback
    def async_close_session(self, session_id: str) -> None:
        """Close the session."""


class CameraWebRTCLegacyProvider(Protocol):
    """WebRTC provider."""

    async def async_is_supported(self, stream_source: str) -> bool:
        """Determine if the provider supports the stream source."""

    async def async_handle_web_rtc_offer(
        self, camera: Camera, offer_sdp: str
    ) -> str | None:
        """Handle the WebRTC offer and return an answer."""


def _async_register_webrtc_provider[_T](
    hass: HomeAssistant,
    key: HassKey[set[_T]],
    provider: _T,
) -> Callable[[], None]:
    """Register a WebRTC provider.

    The first provider to satisfy the offer will be used.
    """
    if DOMAIN not in hass.data:
        raise ValueError("Unexpected state, camera not loaded")

    providers = hass.data.setdefault(key, set())

    @callback
    def remove_provider() -> None:
        providers.remove(provider)
        hass.async_create_task(_async_refresh_providers(hass))

    if provider in providers:
        raise ValueError("Provider already registered")

    providers.add(provider)
    hass.async_create_task(_async_refresh_providers(hass))
    return remove_provider


@callback
def async_register_webrtc_provider(
    hass: HomeAssistant,
    provider: CameraWebRTCProvider,
) -> Callable[[], None]:
    """Register a WebRTC provider.

    The first provider to satisfy the offer will be used.
    """
    return _async_register_webrtc_provider(hass, DATA_WEBRTC_PROVIDERS, provider)


async def _async_refresh_providers(hass: HomeAssistant) -> None:
    """Check all cameras for any state changes for registered providers."""

    component = hass.data[DATA_COMPONENT]
    await asyncio.gather(
        *(camera.async_refresh_providers() for camera in component.entities)
    )


@websocket_api.websocket_command(
    {
        vol.Required("type"): "camera/webrtc/offer",
        vol.Required("entity_id"): cv.entity_id,
        vol.Required("offer"): str,
    }
)
@websocket_api.async_response
async def ws_webrtc_offer(
    hass: HomeAssistant, connection: websocket_api.ActiveConnection, msg: dict[str, Any]
) -> None:
    """Handle the signal path for a WebRTC stream.

    This signal path is used to route the offer created by the client to the
    camera device through the integration for negotiation on initial setup.
    The ws endpoint returns a subscription id, where ice candidates and the
    final answer will be returned.
    The actual streaming is handled entirely between the client and camera device.

    Async friendly.
    """
    entity_id = msg["entity_id"]
    offer = msg["offer"]
    camera = get_camera_from_entity_id(hass, entity_id)
    if camera.frontend_stream_type != StreamType.WEB_RTC:
        connection.send_error(
            msg["id"],
            "webrtc_offer_failed",
            (
                "Camera does not support WebRTC,"
                f" frontend_stream_type={camera.frontend_stream_type}"
            ),
        )
        return

    session_id = ulid()
    connection.subscriptions[msg["id"]] = partial(
        camera.close_webrtc_session, session_id
    )

    connection.send_message(websocket_api.result_message(msg["id"]))

    @callback
    def send_message(message: WebRTCMessage) -> None:
        """Push a value to websocket."""
        connection.send_message(
            websocket_api.event_message(
                msg["id"],
                message.as_dict(),
            )
        )

    send_message(WebRTCSession(session_id))

    try:
        await camera.async_handle_async_webrtc_offer(offer, session_id, send_message)
    except HomeAssistantError as ex:
        _LOGGER.error("Error handling WebRTC offer: %s", ex)
        send_message(
            WebRTCError(
                "webrtc_offer_failed",
                str(ex),
            )
        )


@websocket_api.websocket_command(
    {
        vol.Required("type"): "camera/webrtc/get_client_config",
        vol.Required("entity_id"): cv.entity_id,
    }
)
@websocket_api.async_response
async def ws_get_client_config(
    hass: HomeAssistant, connection: websocket_api.ActiveConnection, msg: dict[str, Any]
) -> None:
    """Handle get WebRTC client config websocket command."""
    entity_id = msg["entity_id"]
    camera = get_camera_from_entity_id(hass, entity_id)
    if camera.frontend_stream_type != StreamType.WEB_RTC:
        connection.send_error(
            msg["id"],
            "webrtc_get_client_config_failed",
            (
                "Camera does not support WebRTC,"
                f" frontend_stream_type={camera.frontend_stream_type}"
            ),
        )
        return

    config = (await camera.async_get_webrtc_client_configuration()).to_frontend_dict()
    connection.send_result(
        msg["id"],
        config,
    )


@websocket_api.websocket_command(
    {
        vol.Required("type"): "camera/webrtc/candidate",
        vol.Required("entity_id"): cv.entity_id,
        vol.Required("session_id"): str,
        vol.Required("candidate"): str,
    }
)
@websocket_api.async_response
async def ws_candidate(
    hass: HomeAssistant, connection: websocket_api.ActiveConnection, msg: dict[str, Any]
) -> None:
    """Handle WebRTC candidate websocket command."""
    entity_id = msg["entity_id"]
    camera = get_camera_from_entity_id(hass, entity_id)
    if camera.frontend_stream_type != StreamType.WEB_RTC:
        connection.send_error(
            msg["id"],
            "webrtc_candidate_failed",
            (
                "Camera does not support WebRTC,"
                f" frontend_stream_type={camera.frontend_stream_type}"
            ),
        )
        return

    await camera.async_on_webrtc_candidate(msg["session_id"], msg["candidate"])
    connection.send_message(websocket_api.result_message(msg["id"]))


@callback
def async_register_ws(hass: HomeAssistant) -> None:
    """Register camera webrtc ws endpoints."""

    websocket_api.async_register_command(hass, ws_webrtc_offer)
    websocket_api.async_register_command(hass, ws_get_client_config)
    websocket_api.async_register_command(hass, ws_candidate)


async def _async_get_supported_provider[
    _T: CameraWebRTCLegacyProvider | CameraWebRTCProvider
](hass: HomeAssistant, camera: Camera, key: HassKey[set[_T]]) -> _T | None:
    """Return the first supported provider for the camera."""
    providers = hass.data.get(key)
    if not providers or not (stream_source := await camera.stream_source()):
        return None

    for provider in providers:
        if provider.async_is_supported(stream_source):
            return provider

    return None


async def async_get_supported_provider(
    hass: HomeAssistant, camera: Camera
) -> CameraWebRTCProvider | None:
    """Return the first supported provider for the camera."""
    return await _async_get_supported_provider(hass, camera, DATA_WEBRTC_PROVIDERS)


async def async_get_supported_legacy_provider(
    hass: HomeAssistant, camera: Camera
) -> CameraWebRTCLegacyProvider | None:
    """Return the first supported provider for the camera."""
    return await _async_get_supported_provider(
        hass, camera, DATA_WEBRTC_LEGACY_PROVIDERS
    )


@callback
def async_register_ice_servers(
    hass: HomeAssistant,
    get_ice_server_fn: Callable[[], Iterable[RTCIceServer]],
) -> Callable[[], None]:
    """Register a ICE server.

    The registering integration is responsible to implement caching if needed.
    """
    servers = hass.data.setdefault(DATA_ICE_SERVERS, [])

    def remove() -> None:
        servers.remove(get_ice_server_fn)

    servers.append(get_ice_server_fn)
    return remove


# The following code is legacy code that was introduced with rtsp_to_webrtc and will be deprecated/removed in the future.
# Left it so custom integrations can still use it.

_RTSP_PREFIXES = {"rtsp://", "rtsps://", "rtmp://"}

# An RtspToWebRtcProvider accepts these inputs:
#     stream_source: The RTSP url
#     offer_sdp: The WebRTC SDP offer
#     stream_id: A unique id for the stream, used to update an existing source
# The output is the SDP answer, or None if the source or offer is not eligible.
# The Callable may throw HomeAssistantError on failure.
type RtspToWebRtcProviderType = Callable[[str, str, str], Awaitable[str | None]]


class _CameraRtspToWebRTCProvider(CameraWebRTCLegacyProvider):
    def __init__(self, fn: RtspToWebRtcProviderType) -> None:
        """Initialize the RTSP to WebRTC provider."""
        self._fn = fn

    async def async_is_supported(self, stream_source: str) -> bool:
        """Return if this provider is supports the Camera as source."""
        return any(stream_source.startswith(prefix) for prefix in _RTSP_PREFIXES)

    async def async_handle_web_rtc_offer(
        self, camera: Camera, offer_sdp: str
    ) -> str | None:
        """Handle the WebRTC offer and return an answer."""
        if not (stream_source := await camera.stream_source()):
            return None

        return await self._fn(stream_source, offer_sdp, camera.entity_id)


def async_register_rtsp_to_web_rtc_provider(
    hass: HomeAssistant,
    domain: str,
    provider: RtspToWebRtcProviderType,
) -> Callable[[], None]:
    """Register an RTSP to WebRTC provider.

    The first provider to satisfy the offer will be used.
    """
    provider_instance = _CameraRtspToWebRTCProvider(provider)
    return _async_register_webrtc_provider(
        hass, DATA_WEBRTC_LEGACY_PROVIDERS, provider_instance
    )<|MERGE_RESOLUTION|>--- conflicted
+++ resolved
@@ -4,12 +4,9 @@
 
 import asyncio
 from collections.abc import Awaitable, Callable, Iterable
-<<<<<<< HEAD
-from dataclasses import asdict, dataclass, field
+from dataclasses import asdict, dataclass
 from functools import cache, partial
 import logging
-=======
->>>>>>> 929ba70e
 from typing import TYPE_CHECKING, Any, Protocol
 
 import voluptuous as vol
@@ -19,11 +16,8 @@
 from homeassistant.exceptions import HomeAssistantError
 from homeassistant.helpers import config_validation as cv
 from homeassistant.util.hass_dict import HassKey
-<<<<<<< HEAD
 from homeassistant.util.ulid import ulid
-=======
 from homeassistant.util.webrtc import RTCIceServer
->>>>>>> 929ba70e
 
 from .const import DATA_COMPONENT, DOMAIN, StreamType
 from .helper import get_camera_from_entity_id
@@ -43,73 +37,6 @@
 DATA_ICE_SERVERS: HassKey[list[Callable[[], Iterable[RTCIceServer]]]] = HassKey(
     "camera_webrtc_ice_servers"
 )
-
-
-<<<<<<< HEAD
-@dataclass
-class RTCIceServer:
-    """RTC Ice Server.
-
-    See https://www.w3.org/TR/webrtc/#rtciceserver-dictionary
-    """
-
-    urls: list[str] | str
-    username: str | None = None
-    credential: str | None = None
-
-    def to_frontend_dict(self) -> dict[str, Any]:
-        """Return a dict that can be used by the frontend."""
-
-        data = {
-            "urls": self.urls,
-        }
-        if self.username is not None:
-            data["username"] = self.username
-        if self.credential is not None:
-            data["credential"] = self.credential
-        return data
-
-
-@dataclass
-class RTCConfiguration:
-    """RTC Configuration.
-
-    See https://www.w3.org/TR/webrtc/#rtcconfiguration-dictionary
-    """
-
-    ice_servers: list[RTCIceServer] = field(default_factory=list)
-
-    def to_frontend_dict(self) -> dict[str, Any]:
-        """Return a dict that can be used by the frontend."""
-        data = {}
-        if self.ice_servers:
-            data["iceServers"] = [
-                server.to_frontend_dict() for server in self.ice_servers
-            ]
-
-        return data
-
-
-@dataclass(kw_only=True)
-class WebRTCClientConfiguration:
-    """WebRTC configuration for the client.
-
-    Not part of the spec, but required to configure client.
-    """
-
-    configuration: RTCConfiguration = field(default_factory=RTCConfiguration)
-    data_channel: str | None = None
-    get_candidates_upfront: bool = False
-
-    def to_frontend_dict(self) -> dict[str, Any]:
-        """Return a dict that can be used by the frontend."""
-        data: dict[str, Any] = {
-            "configuration": self.configuration.to_frontend_dict(),
-            "getCandidatesUpfront": self.get_candidates_upfront,
-        }
-        if self.data_channel is not None:
-            data["dataChannel"] = self.data_channel
-        return data
 
 
 _WEBRTC = "WebRTC"
@@ -164,8 +91,6 @@
 type WebRTCSendMessage = Callable[[WebRTCMessage], None]
 
 
-=======
->>>>>>> 929ba70e
 class CameraWebRTCProvider(Protocol):
     """WebRTC provider."""
 
