--- conflicted
+++ resolved
@@ -82,78 +82,74 @@
 
 
 @dataclass(kw_only=True)
-<<<<<<< HEAD
-class WebRTCClientConfiguration(DataClassDictMixin):
-=======
 class WebRTCClientConfiguration:
->>>>>>> 6b3f18cb
     """WebRTC configuration for the client.
 
     Not part of the spec, but required to configure client.
     """
 
-    class Config(BaseConfig):
-        """Mashumaro config."""
-
-        serialize_by_alias = True
-
     configuration: RTCConfiguration = field(default_factory=RTCConfiguration)
-<<<<<<< HEAD
-    data_channel: str | None = field(
-        metadata=field_options(alias="dataChannel"), default=None
-    )
-    get_candidates_upfront: bool = field(
-        metadata=field_options(alias="getCandidatesUpfront"), init=False, default=False
-    )
-
-
-@dataclass(frozen=True)
-class WebRTCSessionId(DataClassDictMixin):
-    """WebRTC session ID."""
-
-    session_id: str
-    type: str = field(default="session_id", init=False)
-
-
-@dataclass(frozen=True)
-class WebRTCAnswer(DataClassDictMixin):
-    """WebRTC answer."""
-
-    answer: str
-    type: str = field(default="answer", init=False)
-
-
-@dataclass(frozen=True)
-class WebRTCCandidate(DataClassDictMixin):
-    """WebRTC candidate."""
-
-    candidate: str
-    type: str = field(default="candidate", init=False)
-
-
-@dataclass(frozen=True)
-class WebRTCError(DataClassDictMixin):
-    """WebRTC error."""
-
-    code: str
-    message: str
-    type: str = field(default="error", init=False)
-
-
-type WebRTCMessages = WebRTCAnswer | WebRTCCandidate | WebRTCSessionId | WebRTCError
-type WebRTCSendMessage = Callable[[WebRTCMessages], None]
-=======
     data_channel: str | None = None
+    get_candidates_upfront: bool = False
 
     def to_frontend_dict(self) -> dict[str, Any]:
         """Return a dict that can be used by the frontend."""
         data: dict[str, Any] = {
             "configuration": self.configuration.to_frontend_dict(),
+            "getCandidatesUpfront": self.get_candidates_upfront,
         }
         if self.data_channel is not None:
             data["dataChannel"] = self.data_channel
         return data
->>>>>>> 6b3f18cb
+
+
+@dataclass(frozen=True)
+class WebRTCSessionId:
+    """WebRTC session ID."""
+
+    session_id: str
+
+    def to_frontend_dict(self) -> dict[str, Any]:
+        """Return a dict that can be used by the frontend."""
+        return {"sessionId": self.session_id, "type": "session_id"}
+
+
+@dataclass(frozen=True)
+class WebRTCAnswer:
+    """WebRTC answer."""
+
+    answer: str
+
+    def to_frontend_dict(self) -> dict[str, Any]:
+        """Return a dict that can be used by the frontend."""
+        return {"answer": self.answer, "type": "answer"}
+
+
+@dataclass(frozen=True)
+class WebRTCCandidate:
+    """WebRTC candidate."""
+
+    candidate: str
+
+    def to_frontend_dict(self) -> dict[str, Any]:
+        """Return a dict that can be used by the frontend."""
+        return {"candidate": self.candidate, "type": "candidate"}
+
+
+@dataclass(frozen=True)
+class WebRTCError:
+    """WebRTC error."""
+
+    code: str
+    message: str
+
+    def to_frontend_dict(self) -> dict[str, Any]:
+        """Return a dict that can be used by the frontend."""
+        return {"code": self.code, "message": self.message, "type": "error"}
+
+
+type WebRTCMessages = WebRTCAnswer | WebRTCCandidate | WebRTCSessionId | WebRTCError
+type WebRTCSendMessage = Callable[[WebRTCMessages], None]
 
 
 class CameraWebRTCProvider(Protocol):
@@ -288,7 +284,7 @@
     @callback
     def send_message(message: WebRTCMessages | dict[str, Any]) -> None:
         """Push a value to websocket."""
-        value = message if isinstance(message, dict) else message.to_dict()
+        value = message if isinstance(message, dict) else message.to_frontend_dict()
         connection.send_message(
             websocket_api.event_message(
                 msg["id"],
