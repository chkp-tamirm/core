"""Websocket commands for the Backup integration."""

from pathlib import Path
from typing import Any

import voluptuous as vol

from homeassistant.components import websocket_api
from homeassistant.core import HomeAssistant, callback

from .const import DATA_MANAGER, LOGGER


@callback
def async_register_websocket_handlers(hass: HomeAssistant, with_hassio: bool) -> None:
    """Register websocket commands."""
    websocket_api.async_register_command(hass, backup_agents_download)
    websocket_api.async_register_command(hass, backup_agents_info)
    websocket_api.async_register_command(hass, backup_agents_list_synced_backups)

    if with_hassio:
        websocket_api.async_register_command(hass, handle_backup_end)
        websocket_api.async_register_command(hass, handle_backup_start)
        return

    websocket_api.async_register_command(hass, handle_details)
    websocket_api.async_register_command(hass, handle_info)
    websocket_api.async_register_command(hass, handle_create)
    websocket_api.async_register_command(hass, handle_remove)


@websocket_api.require_admin
@websocket_api.websocket_command({vol.Required("type"): "backup/info"})
@websocket_api.async_response
async def handle_info(
    hass: HomeAssistant,
    connection: websocket_api.ActiveConnection,
    msg: dict[str, Any],
) -> None:
    """List all stored backups."""
    manager = hass.data[DATA_MANAGER]
    backups = await manager.async_get_backups()
    connection.send_result(
        msg["id"],
        {
            "backups": [b.as_dict() for b in backups.values()],
            "backing_up": manager.backing_up,
        },
    )


@websocket_api.require_admin
@websocket_api.websocket_command(
    {
        vol.Required("type"): "backup/details",
        vol.Required("slug"): str,
    }
)
@websocket_api.async_response
async def handle_details(
    hass: HomeAssistant,
    connection: websocket_api.ActiveConnection,
    msg: dict[str, Any],
) -> None:
    """Get backup details for a specific slug."""
    backup = await hass.data[DATA_MANAGER].async_get_backup(slug=msg["slug"])
    connection.send_result(
        msg["id"],
        {
            "backup": backup,
        },
    )


@websocket_api.require_admin
@websocket_api.websocket_command(
    {
        vol.Required("type"): "backup/remove",
        vol.Required("slug"): str,
    }
)
@websocket_api.async_response
async def handle_remove(
    hass: HomeAssistant,
    connection: websocket_api.ActiveConnection,
    msg: dict[str, Any],
) -> None:
    """Remove a backup."""
    await hass.data[DATA_MANAGER].async_remove_backup(slug=msg["slug"])
    connection.send_result(msg["id"])


@websocket_api.require_admin
@websocket_api.websocket_command({vol.Required("type"): "backup/generate"})
@websocket_api.async_response
async def handle_create(
    hass: HomeAssistant,
    connection: websocket_api.ActiveConnection,
    msg: dict[str, Any],
) -> None:
    """Generate a backup."""
<<<<<<< HEAD
    manager = hass.data[DATA_MANAGER]
    backup = await manager.generate_backup()
=======
    backup = await hass.data[DATA_MANAGER].async_create_backup()
>>>>>>> fb7bed2e
    connection.send_result(msg["id"], backup)
    await manager.sync_backup(backup=backup)


@websocket_api.ws_require_user(only_supervisor=True)
@websocket_api.websocket_command({vol.Required("type"): "backup/start"})
@websocket_api.async_response
async def handle_backup_start(
    hass: HomeAssistant,
    connection: websocket_api.ActiveConnection,
    msg: dict[str, Any],
) -> None:
    """Backup start notification."""
    manager = hass.data[DATA_MANAGER]
    manager.backing_up = True
    LOGGER.debug("Backup start notification")

    try:
        await manager.async_pre_backup_actions()
    except Exception as err:  # noqa: BLE001
        connection.send_error(msg["id"], "pre_backup_actions_failed", str(err))
        return

    connection.send_result(msg["id"])


@websocket_api.ws_require_user(only_supervisor=True)
@websocket_api.websocket_command({vol.Required("type"): "backup/end"})
@websocket_api.async_response
async def handle_backup_end(
    hass: HomeAssistant,
    connection: websocket_api.ActiveConnection,
    msg: dict[str, Any],
) -> None:
    """Backup end notification."""
    manager = hass.data[DATA_MANAGER]
    manager.backing_up = False
    LOGGER.debug("Backup end notification")

    try:
        await manager.async_post_backup_actions()
    except Exception as err:  # noqa: BLE001
        connection.send_error(msg["id"], "post_backup_actions_failed", str(err))
        return

    connection.send_result(msg["id"])


@websocket_api.require_admin
@websocket_api.websocket_command({vol.Required("type"): "backup/agents/info"})
@websocket_api.async_response
async def backup_agents_info(
    hass: HomeAssistant,
    connection: websocket_api.ActiveConnection,
    msg: dict[str, Any],
) -> None:
    """Return backup agents info."""
    manager = hass.data[DATA_MANAGER]
    await manager.load_platforms()
    connection.send_result(
        msg["id"],
        {
            "agents": [{"id": agent_id} for agent_id in manager.sync_agents],
            "syncing": manager.syncing,
        },
    )


@websocket_api.require_admin
@websocket_api.websocket_command({vol.Required("type"): "backup/agents/synced"})
@websocket_api.async_response
async def backup_agents_list_synced_backups(
    hass: HomeAssistant,
    connection: websocket_api.ActiveConnection,
    msg: dict[str, Any],
) -> None:
    """Return a list of synced backups."""
    manager = hass.data[DATA_MANAGER]
    backups: list[dict[str, Any]] = []
    await manager.load_platforms()
    for agent_id, agent in manager.sync_agents.items():
        _listed_backups = await agent.async_list_backups()
        backups.extend({**b.as_dict(), "agent_id": agent_id} for b in _listed_backups)
    connection.send_result(msg["id"], backups)


@websocket_api.require_admin
@websocket_api.websocket_command(
    {
        vol.Required("type"): "backup/agents/download",
        vol.Required("agent"): str,
        vol.Required("sync_id"): str,
        vol.Required("slug"): str,
    }
)
@websocket_api.async_response
async def backup_agents_download(
    hass: HomeAssistant,
    connection: websocket_api.ActiveConnection,
    msg: dict[str, Any],
) -> None:
    """Download a synced backup."""
    manager = hass.data[DATA_MANAGER]
    await manager.load_platforms()

    if not (agent := manager.sync_agents.get(msg["agent"])):
        connection.send_error(
            msg["id"], "unknown_agent", f"Agent {msg['agent']} not found"
        )
        return
    try:
        await agent.async_download_backup(
            id=msg["sync_id"],
            path=Path(hass.config.path("backup"), f"{msg['slug']}.tar"),
        )
    except Exception as err:  # noqa: BLE001
        connection.send_error(msg["id"], "backup_agents_download", str(err))
        return

    connection.send_result(msg["id"])<|MERGE_RESOLUTION|>--- conflicted
+++ resolved
@@ -99,14 +99,10 @@
     msg: dict[str, Any],
 ) -> None:
     """Generate a backup."""
-<<<<<<< HEAD
-    manager = hass.data[DATA_MANAGER]
-    backup = await manager.generate_backup()
-=======
-    backup = await hass.data[DATA_MANAGER].async_create_backup()
->>>>>>> fb7bed2e
+    manager = hass.data[DATA_MANAGER]
+    backup = await manager.async_create_backup()
     connection.send_result(msg["id"], backup)
-    await manager.sync_backup(backup=backup)
+    await manager.async_sync_backup(backup=backup)
 
 
 @websocket_api.ws_require_user(only_supervisor=True)
