--- conflicted
+++ resolved
@@ -1,14 +1,9 @@
 """The tests for the go2rtc component."""
 
-<<<<<<< HEAD
-from collections.abc import Callable
+from collections.abc import Callable, Generator
 import logging
 from typing import NamedTuple
-from unittest.mock import AsyncMock, Mock
-=======
-from collections.abc import Callable, Generator
 from unittest.mock import AsyncMock, Mock, patch
->>>>>>> dd63ed7e
 
 from go2rtc_client import Stream
 from go2rtc_client.models import Producer
@@ -37,14 +32,8 @@
 from homeassistant.config_entries import ConfigEntry, ConfigFlow
 from homeassistant.const import CONF_URL
 from homeassistant.core import HomeAssistant
-<<<<<<< HEAD
-
-from . import setup_integration
-=======
-from homeassistant.exceptions import HomeAssistantError
 from homeassistant.helpers.typing import ConfigType
 from homeassistant.setup import async_setup_component
->>>>>>> dd63ed7e
 
 from tests.common import (
     MockConfigEntry,
@@ -125,6 +114,18 @@
         return_value=is_docker_env,
     ) as mock_is_docker_env:
         yield mock_is_docker_env
+
+
+@pytest.fixture
+async def init_integration(
+    hass: HomeAssistant,
+    rest_client: AsyncMock,
+    mock_is_docker_env,
+    mock_get_binary,
+    server: Mock,
+) -> None:
+    """Initialize the go2rtc integration."""
+    assert await async_setup_component(hass, DOMAIN, {DOMAIN: {}})
 
 
 @pytest.fixture
@@ -173,18 +174,11 @@
     return test_camera
 
 
-<<<<<<< HEAD
 async def _test_setup_and_signaling(
     hass: HomeAssistant,
     rest_client: AsyncMock,
     ws_client: Mock,
-    go2rtc_config_entry: MockConfigEntry,
-=======
-async def _test_setup(
-    hass: HomeAssistant,
-    mock_client: AsyncMock,
     config: ConfigType,
->>>>>>> dd63ed7e
     after_setup_fn: Callable[[], None],
     camera: MockCamera,
 ) -> None:
@@ -192,12 +186,8 @@
     entity_id = camera.entity_id
     assert camera.frontend_stream_type == StreamType.HLS
 
-<<<<<<< HEAD
-    await setup_integration(hass, go2rtc_config_entry)
-=======
     assert await async_setup_component(hass, DOMAIN, config)
     await hass.async_block_till_done()
->>>>>>> dd63ed7e
     after_setup_fn()
 
     receive_message_callback = Mock(spec_set=WebRTCSendMessage)
@@ -242,65 +232,31 @@
         WebRTCError("go2rtc_webrtc_offer_failed", "Camera has no stream source")
     )
 
-<<<<<<< HEAD
-    # Remove go2rtc config entry
-    assert go2rtc_config_entry.state is ConfigEntryState.LOADED
-    await hass.config_entries.async_remove(go2rtc_config_entry.entry_id)
-    await hass.async_block_till_done()
-    assert go2rtc_config_entry.state is ConfigEntryState.NOT_LOADED
-
-    assert camera._webrtc_provider is None
-    assert camera.frontend_stream_type == StreamType.HLS
-
-
-async def test_setup_go_binary(
-    hass: HomeAssistant,
-    rest_client: AsyncMock,
-    ws_client: Mock,
-    server: AsyncMock,
-    config_entry: MockConfigEntry,
-    init_test_integration: MockCamera,
-=======
 
 @pytest.mark.usefixtures(
     "init_test_integration", "mock_get_binary", "mock_is_docker_env"
 )
 async def test_setup_go_binary(
     hass: HomeAssistant,
-    mock_client: AsyncMock,
-    mock_server: AsyncMock,
-    mock_server_start: Mock,
-    mock_server_stop: Mock,
->>>>>>> dd63ed7e
+    rest_client: AsyncMock,
+    ws_client: Mock,
+    server: AsyncMock,
+    server_start: Mock,
+    server_stop: Mock,
+    init_test_integration: MockCamera,
 ) -> None:
     """Test the go2rtc config entry with binary."""
 
     def after_setup() -> None:
-<<<<<<< HEAD
         server.assert_called_once_with(hass, "/usr/bin/go2rtc")
-        server.return_value.start.assert_called_once()
+        server_start.assert_called_once()
 
     await _test_setup_and_signaling(
-        hass, rest_client, ws_client, config_entry, after_setup, init_test_integration
-    )
-
-    server.return_value.stop.assert_called_once()
-
-
-async def test_setup_go(
-    hass: HomeAssistant,
-    rest_client: AsyncMock,
-    ws_client: Mock,
-    server: Mock,
-    init_test_integration: MockCamera,
-=======
-        mock_server.assert_called_once_with(hass, "/usr/bin/go2rtc")
-        mock_server_start.assert_called_once()
-
-    await _test_setup(hass, mock_client, {DOMAIN: {}}, after_setup)
+        hass, rest_client, ws_client, {DOMAIN: {}}, after_setup, init_test_integration
+    )
 
     await hass.async_stop()
-    mock_server_stop.assert_called_once()
+    server_stop.assert_called_once()
 
 
 @pytest.mark.parametrize(
@@ -310,14 +266,14 @@
         (None, False),
     ],
 )
-@pytest.mark.usefixtures("init_test_integration")
 async def test_setup_go(
     hass: HomeAssistant,
-    mock_client: AsyncMock,
-    mock_server: Mock,
+    rest_client: AsyncMock,
+    ws_client: Mock,
+    server: Mock,
+    init_test_integration: MockCamera,
     mock_get_binary: Mock,
     mock_is_docker_env: Mock,
->>>>>>> dd63ed7e
 ) -> None:
     """Test the go2rtc config entry without binary."""
     config = {DOMAIN: {CONF_URL: "http://localhost:1984/"}}
@@ -326,9 +282,10 @@
         server.assert_not_called()
 
     await _test_setup_and_signaling(
-        hass, rest_client, ws_client, config_entry, after_setup, init_test_integration
-    )
-
+        hass, rest_client, ws_client, config, after_setup, init_test_integration
+    )
+
+    mock_get_binary.assert_not_called()
     server.assert_not_called()
 
 
@@ -457,7 +414,6 @@
     )
     ws_client.send.assert_called_once_with(WebRTCOffer(OFFER_SDP))
 
-<<<<<<< HEAD
     # Close session
     camera.close_webrtc_session(session_id)
     ws_client.close.assert_called_once()
@@ -467,12 +423,6 @@
     with pytest.raises(KeyError):
         camera.close_webrtc_session(session_id)
     ws_client.close.assert_not_called()
-=======
-    await _test_setup(hass, mock_client, config, after_setup)
-
-    mock_get_binary.assert_not_called()
-    mock_get_binary.assert_not_called()
-    mock_server.assert_not_called()
 
 
 ERR_BINARY_NOT_FOUND = "Could not find go2rtc docker binary"
@@ -493,7 +443,7 @@
         ({DOMAIN: {CONF_URL: "http://localhost:1984/"}}, None, True, ERR_CONNECT),
     ],
 )
-@pytest.mark.usefixtures("mock_get_binary", "mock_is_docker_env", "mock_server")
+@pytest.mark.usefixtures("mock_get_binary", "mock_is_docker_env", "server")
 async def test_setup_with_error(
     hass: HomeAssistant,
     config: ConfigType,
@@ -503,5 +453,4 @@
     """Test setup integration fails."""
 
     assert not await async_setup_component(hass, DOMAIN, config)
-    assert expected_log_message in caplog.text
->>>>>>> dd63ed7e
+    assert expected_log_message in caplog.text